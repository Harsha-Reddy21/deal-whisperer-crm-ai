import { useState, useEffect } from 'react';
import { Card, CardContent, CardDescription, CardHeader, CardTitle } from '@/components/ui/card';
import { Button } from '@/components/ui/button';
import { Badge } from '@/components/ui/badge';
<<<<<<< HEAD
import { Separator } from '@/components/ui/separator';
import { Progress } from '@/components/ui/progress';
import { MessageSquare, TrendingUp, AlertTriangle, CheckCircle, Clock, ThumbsUp, ThumbsDown, Calendar, History } from 'lucide-react';
import { useState } from 'react';
=======
import { Progress } from '@/components/ui/progress';
import { Input } from '@/components/ui/input';
import { Select, SelectContent, SelectItem, SelectTrigger, SelectValue } from '@/components/ui/select';
import { Tabs, TabsContent, TabsList, TabsTrigger } from '@/components/ui/tabs';
import { Dialog, DialogContent, DialogDescription, DialogHeader, DialogTitle } from '@/components/ui/dialog';
import { AlertTriangle, TrendingUp, CheckCircle, MessageSquare, Clock, Lightbulb, RefreshCw, Search, DollarSign, User, Calendar, Brain, Target, Activity, Mail, Phone, FileText, BarChart3, Zap, Eye, ThumbsUp, ThumbsDown } from 'lucide-react';
import { generateDealCoachRecommendations, DealCoachRecommendation, isOpenAIConfigured } from '@/lib/openai';
import { useAuth } from '@/contexts/AuthContext';
import { useQuery, useMutation, useQueryClient } from '@tanstack/react-query';
import { supabase } from '@/integrations/supabase/client';
>>>>>>> 9e9968ff
import { useToast } from '@/hooks/use-toast';

interface AICoachProps {
  selectedDeal: any;
  onSelectDeal?: (deal: any) => void;
}

interface DealContext {
  activities: any[];
  emails: any[];
  comments: any[];
  files: any[];
  contact: any;
  dealAge: number;
  lastActivityDays: number;
  stageHistory: any[];
}

interface AIRecommendation extends DealCoachRecommendation {
  id: string;
  confidence: number;
  priority: 'critical' | 'high' | 'medium' | 'low';
  category: 'timing' | 'engagement' | 'process' | 'risk' | 'opportunity';
  applied: boolean;
  appliedAt?: string;
  feedback?: 'helpful' | 'not_helpful';
}

interface ActionTracker {
  id: string;
  recommendationId: string;
  action: string;
  appliedAt: string;
  outcome?: string;
  impactMeasured?: boolean;
}

<<<<<<< HEAD
const AICoach = ({ selectedDeal }: AICoachProps) => {
  const { toast } = useToast();
  const [completedActions, setCompletedActions] = useState<string[]>([]);
  const [feedback, setFeedback] = useState<{[key: string]: 'positive' | 'negative' | null}>({});

  const recommendations = [
    {
      id: 'follow-up',
      type: 'high',
      icon: AlertTriangle,
      title: 'Schedule Follow-up',
      description: 'It\'s been 3 days since last contact. Deals with gaps >48hrs have 32% lower close rates.',
      action: 'Send follow-up email',
      impact: '+15% close probability',
      timeline: '2 hours ago',
      completed: false
    },
    {
      id: 'value-prop',
      type: 'medium',
      icon: TrendingUp,
      title: 'Value Proposition',
      description: 'Similar deals succeed when ROI is clearly demonstrated. Consider sharing case study.',
      action: 'Send ROI calculator',
      impact: '+12% close probability',
      timeline: '1 day ago',
      completed: false
    },
    {
      id: 'next-steps',
      type: 'low',
      icon: CheckCircle,
      title: 'Next Steps',
      description: 'Deal is progressing well. Maintain momentum with clear next steps.',
      action: 'Schedule demo',
      impact: '+8% close probability',
      timeline: '3 days ago',
      completed: false
=======
const AICoach = ({ selectedDeal, onSelectDeal }: AICoachProps) => {
  const { user } = useAuth();
  const { toast } = useToast();
  const queryClient = useQueryClient();
  
  const [recommendations, setRecommendations] = useState<AIRecommendation[]>([]);
  const [isAnalyzing, setIsAnalyzing] = useState(false);
  const [error, setError] = useState<string | null>(null);
  const [searchTerm, setSearchTerm] = useState('');
  const [stageFilter, setStageFilter] = useState<string>('all');
  const [showDealDetails, setShowDealDetails] = useState(false);
  const [dealContext, setDealContext] = useState<DealContext | null>(null);
  const [activeTab, setActiveTab] = useState('recommendations');
  const [isGenerating, setIsGenerating] = useState(false);

  // Fetch deals for selection
  const { data: deals = [] } = useQuery({
    queryKey: ['deals', user?.id],
    queryFn: async () => {
      if (!user) return [];
      
      const { data, error } = await supabase
        .from('deals')
        .select('*')
        .eq('user_id', user.id)
        .order('created_at', { ascending: false });

      if (error) throw error;

      return data.map(deal => ({
        id: deal.id,
        title: deal.title,
        company: deal.company || '',
        value: Number(deal.value),
        probability: deal.probability || 0,
        stage: deal.stage || 'Discovery',
        contact_name: deal.contact_name || '',
        contact_id: deal.contact_id,
        last_activity: deal.last_activity ? new Date(deal.last_activity).toLocaleDateString() : 'No activity',
        next_step: deal.next_step || 'Follow up required',
        created_at: deal.created_at,
        updated_at: deal.updated_at
      }));
    },
    enabled: !!user,
  });

  // Fetch comprehensive deal context
  const fetchDealContext = async (dealId: string): Promise<DealContext> => {
    const [activitiesRes, emailsRes, commentsRes, filesRes, contactRes] = await Promise.all([
      supabase.from('activities').select('*').eq('deal_id', dealId).order('created_at', { ascending: false }),
      supabase.from('email_tracking').select('*').eq('deal_id', dealId).order('sent_at', { ascending: false }),
      supabase.from('comments').select('*').eq('deal_id', dealId).order('created_at', { ascending: false }),
      supabase.from('files').select('*').eq('deal_id', dealId).order('created_at', { ascending: false }),
      selectedDeal?.contact_id ? supabase.from('contacts').select('*').eq('id', selectedDeal.contact_id).single() : Promise.resolve({ data: null, error: null })
    ]);

    const dealAge = selectedDeal ? Math.floor((new Date().getTime() - new Date(selectedDeal.created_at).getTime()) / (1000 * 60 * 60 * 24)) : 0;
    const lastActivity = activitiesRes.data?.[0];
    const lastActivityDays = lastActivity ? Math.floor((new Date().getTime() - new Date(lastActivity.created_at).getTime()) / (1000 * 60 * 60 * 24)) : 999;

    return {
      activities: activitiesRes.data || [],
      emails: emailsRes.data || [],
      comments: commentsRes.data || [],
      files: filesRes.data || [],
      contact: contactRes.data,
      dealAge,
      lastActivityDays,
      stageHistory: [] // Would need additional tracking for stage changes
    };
  };

  // Enhanced AI analysis with pattern matching
  const generateEnhancedRecommendations = async (deal: any, context: DealContext): Promise<AIRecommendation[]> => {
    const baseRecommendations = isOpenAIConfigured() 
      ? await generateDealCoachRecommendations(deal, context)
      : getDefaultRecommendations(deal, context);

    // Add enhanced metadata and pattern matching
    return baseRecommendations.map((rec, index) => ({
      ...rec,
      id: `rec_${Date.now()}_${index}`,
      confidence: calculateConfidence(rec, deal, context),
      priority: determinePriority(rec, deal, context),
      category: categorizeRecommendation(rec),
      applied: false
    }));
  };

  const calculateConfidence = (rec: DealCoachRecommendation, deal: any, context: DealContext): number => {
    let confidence = 75; // Base confidence

    // Adjust based on data quality
    if (context.activities.length > 5) confidence += 10;
    if (context.emails.length > 3) confidence += 5;
    if (deal.probability > 0) confidence += 5;
    if (context.contact) confidence += 10;

    // Adjust based on deal characteristics
    if (deal.value > 50000) confidence += 5; // Higher value deals have more predictable patterns
    if (context.dealAge < 30) confidence += 5; // Newer deals have clearer patterns
    if (context.lastActivityDays < 3) confidence += 10; // Recent activity increases confidence

    return Math.min(95, Math.max(60, confidence));
  };

  const determinePriority = (rec: DealCoachRecommendation, deal: any, context: DealContext): 'critical' | 'high' | 'medium' | 'low' => {
    if (rec.type === 'high' && context.lastActivityDays > 7) return 'critical';
    if (rec.type === 'high') return 'high';
    if (rec.type === 'medium' && deal.probability > 70) return 'high';
    if (rec.type === 'medium') return 'medium';
    return 'low';
  };

  const categorizeRecommendation = (rec: DealCoachRecommendation): 'timing' | 'engagement' | 'process' | 'risk' | 'opportunity' => {
    const description = rec.description.toLowerCase();
    if (description.includes('follow') || description.includes('contact') || description.includes('days')) return 'timing';
    if (description.includes('engagement') || description.includes('response') || description.includes('silent')) return 'engagement';
    if (description.includes('stage') || description.includes('next step') || description.includes('process')) return 'process';
    if (description.includes('risk') || description.includes('stall') || description.includes('concern')) return 'risk';
    return 'opportunity';
  };

  const getDefaultRecommendations = (deal: any, context: DealContext): DealCoachRecommendation[] => {
    const recommendations: DealCoachRecommendation[] = [];

    // Timing-based recommendations
    if (context.lastActivityDays > 5) {
      recommendations.push({
        type: 'high',
        title: 'Urgent Follow-up Required',
        description: `${context.lastActivityDays} days since last activity. Deals with gaps >5 days have 40% lower close rates.`,
        action: 'Schedule immediate follow-up call or send re-engagement email',
        impact: `+${Math.min(25, context.lastActivityDays * 2)}% close probability`,
        reasoning: 'Consistent communication maintains momentum and prevents deals from going cold.'
      });
    }

    // Engagement-based recommendations
    if (context.emails.length === 0) {
      recommendations.push({
        type: 'medium',
        title: 'Establish Email Communication',
        description: 'No email communication tracked. Email engagement increases close rates by 23%.',
        action: 'Send personalized email with value proposition',
        impact: '+15% close probability',
        reasoning: 'Email creates a documented communication trail and allows for sharing detailed information.'
      });
    }

    // Value-based recommendations
    if (deal.value > 100000 && context.activities.filter(a => a.type === 'meeting').length < 2) {
      recommendations.push({
        type: 'high',
        title: 'Schedule Executive Meeting',
        description: 'High-value deals require executive involvement. Similar deals succeed with 2+ meetings.',
        action: 'Schedule meeting with decision makers',
        impact: '+20% close probability',
        reasoning: 'Executive meetings build trust and accelerate decision-making for large deals.'
      });
    }

    // Stage-specific recommendations
    if (deal.stage === 'Discovery' && context.dealAge > 14) {
      recommendations.push({
        type: 'medium',
        title: 'Advance Deal Stage',
        description: 'Deal has been in Discovery for 2+ weeks. Time to move to Proposal stage.',
        action: 'Present solution proposal and advance to next stage',
        impact: '+12% close probability',
        reasoning: 'Deals that advance stages regularly have higher close rates than those that stagnate.'
      });
    }

    return recommendations.slice(0, 3); // Return top 3 recommendations
  };

  // Apply recommendation mutation
  const applyRecommendationMutation = useMutation({
    mutationFn: async ({ recommendationId, action }: { recommendationId: string; action: string }) => {
      // Track the action in database
      const { error } = await supabase
        .from('activities')
        .insert({
          user_id: user?.id,
          deal_id: selectedDeal?.id,
          type: 'ai_recommendation',
          subject: `AI Recommendation Applied: ${action}`,
          description: `Applied AI recommendation: ${action}`,
          status: 'completed'
        });

      if (error) throw error;

      // Update local state
      setRecommendations(prev => 
        prev.map(rec => 
          rec.id === recommendationId 
            ? { ...rec, applied: true, appliedAt: new Date().toISOString() }
            : rec
        )
      );

      return { recommendationId, action };
    },
    onSuccess: () => {
      toast({
        title: "Recommendation Applied",
        description: "Action has been tracked and recorded.",
      });
      queryClient.invalidateQueries({ queryKey: ['activities'] });
    },
    onError: (error: any) => {
      toast({
        title: "Error applying recommendation",
        description: error.message,
        variant: "destructive",
      });
    }
  });

  // Feedback mutation
  const feedbackMutation = useMutation({
    mutationFn: async ({ recommendationId, feedback }: { recommendationId: string; feedback: 'helpful' | 'not_helpful' }) => {
      setRecommendations(prev => 
        prev.map(rec => 
          rec.id === recommendationId 
            ? { ...rec, feedback }
            : rec
        )
      );
      return { recommendationId, feedback };
    },
    onSuccess: () => {
      toast({
        title: "Feedback Recorded",
        description: "Thank you for your feedback. This helps improve our AI recommendations.",
      });
    }
  });

  // Filter deals based on search and stage
  const filteredDeals = deals.filter(deal => {
    const matchesSearch = deal.title.toLowerCase().includes(searchTerm.toLowerCase()) ||
                         deal.company.toLowerCase().includes(searchTerm.toLowerCase()) ||
                         deal.contact_name.toLowerCase().includes(searchTerm.toLowerCase());
    const matchesStage = stageFilter === 'all' || deal.stage === stageFilter;
    return matchesSearch && matchesStage;
  });

  useEffect(() => {
    if (selectedDeal) {
      setIsAnalyzing(true);
      setError(null);
      
      fetchDealContext(selectedDeal.id)
        .then(context => {
          setDealContext(context);
          return generateEnhancedRecommendations(selectedDeal, context);
        })
        .then(recommendations => {
          setRecommendations(recommendations);
        })
        .catch(error => {
          console.error('Error analyzing deal:', error);
          setError(error.message);
        })
        .finally(() => {
          setIsAnalyzing(false);
        });
>>>>>>> 9e9968ff
    }
  }, [selectedDeal]);

<<<<<<< HEAD
  const toggleActionCompletion = (actionId: string) => {
    setCompletedActions(prev => 
      prev.includes(actionId) 
        ? prev.filter(id => id !== actionId)
        : [...prev, actionId]
    );
    
    toast({
      title: completedActions.includes(actionId) ? "Action marked as incomplete" : "Action completed!",
      description: "Progress updated successfully.",
    });
  };

  const handleFeedback = (actionId: string, feedbackType: 'positive' | 'negative') => {
    setFeedback(prev => ({ ...prev, [actionId]: feedbackType }));
    toast({
      title: "Feedback recorded",
      description: "Thank you for helping improve our AI suggestions!",
    });
  };

  const getRecommendationColor = (type: string) => {
    switch (type) {
=======
  const handleDealSelect = (deal: any) => {
    if (onSelectDeal) {
      onSelectDeal(deal);
    }
  };

  const getRecommendationColor = (priority: string) => {
    switch (priority) {
      case 'critical': return 'border-red-500 bg-red-50';
>>>>>>> 9e9968ff
      case 'high': return 'border-red-200 bg-red-50';
      case 'medium': return 'border-yellow-200 bg-yellow-50';
      case 'low': return 'border-green-200 bg-green-50';
      default: return 'border-gray-200 bg-gray-50';
    }
  };

  const getIconColor = (priority: string) => {
    switch (priority) {
      case 'critical': return 'text-red-700';
      case 'high': return 'text-red-600';
      case 'medium': return 'text-yellow-600';
      case 'low': return 'text-green-600';
      default: return 'text-gray-600';
    }
  };

<<<<<<< HEAD
  const completionRate = (completedActions.length / recommendations.length) * 100;
=======
  const getIcon = (category: string) => {
    switch (category) {
      case 'timing': return Clock;
      case 'engagement': return MessageSquare;
      case 'process': return Target;
      case 'risk': return AlertTriangle;
      case 'opportunity': return TrendingUp;
      default: return Lightbulb;
    }
  };

  const getPriorityBadgeColor = (priority: string) => {
    switch (priority) {
      case 'critical': return 'bg-red-600 text-white';
      case 'high': return 'bg-red-500 text-white';
      case 'medium': return 'bg-yellow-500 text-white';
      case 'low': return 'bg-green-500 text-white';
      default: return 'bg-gray-500 text-white';
    }
  };

  const getCategoryBadgeColor = (category: string) => {
    switch (category) {
      case 'timing': return 'bg-blue-100 text-blue-800';
      case 'engagement': return 'bg-purple-100 text-purple-800';
      case 'process': return 'bg-indigo-100 text-indigo-800';
      case 'risk': return 'bg-red-100 text-red-800';
      case 'opportunity': return 'bg-green-100 text-green-800';
      default: return 'bg-gray-100 text-gray-800';
    }
  };

  const getStageColor = (stage: string) => {
    switch (stage) {
      case 'Discovery': return 'bg-blue-100 text-blue-800';
      case 'Proposal': return 'bg-yellow-100 text-yellow-800';
      case 'Negotiation': return 'bg-orange-100 text-orange-800';
      case 'Closing': return 'bg-green-100 text-green-800';
      default: return 'bg-gray-100 text-gray-800';
    }
  };
>>>>>>> 9e9968ff

  return (
    <div className="space-y-6">
      <Card className="bg-white/60 backdrop-blur-sm border-0 shadow-lg">
        <CardHeader>
          <CardTitle className="flex items-center">
            <Brain className="w-5 h-5 mr-2 text-purple-600" />
            Deal Coach AI
          </CardTitle>
          <CardDescription>
            AI-powered deal analysis with pattern matching and actionable recommendations
          </CardDescription>
        </CardHeader>
        <CardContent>
          {selectedDeal ? (
            <div className="space-y-6">
<<<<<<< HEAD
              <div className="bg-gradient-to-r from-purple-50 to-blue-50 p-4 rounded-lg border border-purple-200">
                <h3 className="font-semibold text-slate-900 mb-2">Analyzing Deal: {selectedDeal.title}</h3>
                <p className="text-slate-600 text-sm">Company: {selectedDeal.company}</p>
                <p className="text-slate-600 text-sm">Value: ${selectedDeal.value.toLocaleString()}</p>
                <p className="text-slate-600 text-sm">Current Probability: {selectedDeal.probability}%</p>
              </div>

              {/* Progress Tracker */}
              <Card className="border border-blue-200 bg-blue-50">
                <CardContent className="p-4">
                  <div className="flex items-center justify-between mb-3">
                    <h4 className="font-semibold text-slate-900 flex items-center">
                      <CheckCircle className="w-4 h-4 mr-2 text-blue-600" />
                      Progress Tracker
                    </h4>
                    <Badge variant="outline" className="bg-blue-100 text-blue-800">
                      {completedActions.length}/{recommendations.length} completed
                    </Badge>
                  </div>
                  <Progress value={completionRate} className="mb-2" />
                  <p className="text-sm text-slate-600">
                    {completionRate.toFixed(0)}% of AI recommendations completed
                  </p>
                </CardContent>
              </Card>

              <div className="space-y-4">
                <h4 className="font-semibold text-slate-900 flex items-center">
                  <TrendingUp className="w-4 h-4 mr-2" />
                  AI Recommendations
                </h4>
                
                {recommendations.map((rec, index) => (
                  <Card key={index} className={`border ${getRecommendationColor(rec.type)}`}>
                    <CardContent className="p-4">
                      <div className="flex items-start space-x-3">
                        <rec.icon className={`w-5 h-5 mt-0.5 ${getIconColor(rec.type)}`} />
                        <div className="flex-1 space-y-2">
                          <div className="flex items-center justify-between">
                            <h5 className="font-medium text-slate-900 flex items-center">
                              {rec.title}
                              {completedActions.includes(rec.id) && (
                                <CheckCircle className="w-4 h-4 ml-2 text-green-600" />
                              )}
                            </h5>
                            <Badge variant="outline" className="text-xs">
                              {rec.impact}
                            </Badge>
                          </div>
                          
                          {/* Timeline Integration */}
                          <div className="flex items-center text-xs text-slate-500">
                            <History className="w-3 h-3 mr-1" />
                            AI suggested {rec.timeline}
                          </div>
                          
                          <p className="text-sm text-slate-600">{rec.description}</p>
                          
                          <div className="flex items-center justify-between">
                            <div className="flex space-x-2">
                              <Button 
                                size="sm" 
                                className="bg-gradient-to-r from-purple-600 to-blue-600"
                                onClick={() => toggleActionCompletion(rec.id)}
                                variant={completedActions.includes(rec.id) ? "outline" : "default"}
                              >
                                {completedActions.includes(rec.id) ? "Mark Incomplete" : rec.action}
                              </Button>
                            </div>
                            
                            {/* Feedback Rating */}
                            <div className="flex items-center space-x-2">
                              <span className="text-xs text-slate-500">Helpful?</span>
                              <Button
                                size="sm"
                                variant="ghost"
                                className={`p-1 h-6 w-6 ${feedback[rec.id] === 'positive' ? 'bg-green-100 text-green-600' : ''}`}
                                onClick={() => handleFeedback(rec.id, 'positive')}
                              >
                                <ThumbsUp className="w-3 h-3" />
                              </Button>
                              <Button
                                size="sm"
                                variant="ghost"
                                className={`p-1 h-6 w-6 ${feedback[rec.id] === 'negative' ? 'bg-red-100 text-red-600' : ''}`}
                                onClick={() => handleFeedback(rec.id, 'negative')}
                              >
                                <ThumbsDown className="w-3 h-3" />
                              </Button>
                            </div>
                          </div>
                        </div>
                      </div>
                    </CardContent>
                  </Card>
                ))}
=======
              {/* Deal Header */}
              <div className="bg-gradient-to-r from-purple-50 to-blue-50 p-6 rounded-lg border border-purple-200">
                <div className="flex items-center justify-between mb-4">
                  <div>
                    <h3 className="text-xl font-semibold text-slate-900">{selectedDeal.title}</h3>
                    <p className="text-slate-600">{selectedDeal.company}</p>
                  </div>
                  <div className="flex items-center space-x-4">
                    <Button
                      variant="outline"
                      size="sm"
                      onClick={() => setShowDealDetails(true)}
                      className="flex items-center"
                    >
                      <Eye className="w-4 h-4 mr-2" />
                      View Details
                    </Button>
                    {onSelectDeal && (
                      <Button
                        variant="outline"
                        size="sm"
                        onClick={() => onSelectDeal(null)}
                      >
                        Change Deal
                      </Button>
                    )}
                  </div>
                </div>
                
                <div className="grid grid-cols-2 md:grid-cols-4 gap-4">
                  <div className="text-center">
                    <div className="text-2xl font-bold text-green-600">${selectedDeal.value.toLocaleString()}</div>
                    <div className="text-sm text-slate-600">Deal Value</div>
                  </div>
                  <div className="text-center">
                    <div className="text-2xl font-bold text-blue-600">{selectedDeal.probability}%</div>
                    <div className="text-sm text-slate-600">Probability</div>
                  </div>
                  <div className="text-center">
                    <Badge className={getStageColor(selectedDeal.stage)}>{selectedDeal.stage}</Badge>
                    <div className="text-sm text-slate-600 mt-1">Current Stage</div>
                  </div>
                  <div className="text-center">
                    <div className="text-2xl font-bold text-purple-600">{dealContext?.dealAge || 0}</div>
                    <div className="text-sm text-slate-600">Days Old</div>
                  </div>
                </div>
>>>>>>> 9e9968ff
              </div>

              {/* Analysis Status */}
              {isAnalyzing && (
                <div className="flex items-center justify-center p-6 bg-blue-50 rounded-lg">
                  <RefreshCw className="w-5 h-5 mr-2 animate-spin text-blue-600" />
                  <span className="text-blue-800">Analyzing deal patterns and generating recommendations...</span>
                </div>
              )}

              {error && (
                <div className="p-4 bg-red-50 border border-red-200 rounded-lg">
                  <p className="text-red-800">{error}</p>
                </div>
              )}

              {/* Main Content Tabs */}
              <Tabs value={activeTab} onValueChange={setActiveTab}>
                <TabsList className="grid w-full grid-cols-3">
                  <TabsTrigger value="recommendations">AI Recommendations</TabsTrigger>
                  <TabsTrigger value="context">Deal Context</TabsTrigger>
                  <TabsTrigger value="insights">Pattern Insights</TabsTrigger>
                </TabsList>

                <TabsContent value="recommendations" className="space-y-4">
                  {recommendations.length > 0 ? (
                    <div className="space-y-4">
                      {recommendations.map((recommendation) => {
                        const Icon = getIcon(recommendation.category);
                        return (
                          <Card key={recommendation.id} className={`${getRecommendationColor(recommendation.priority)} transition-all hover:shadow-md`}>
                            <CardContent className="p-6">
                              <div className="flex items-start justify-between mb-4">
                                <div className="flex items-center space-x-3">
                                  <Icon className={`w-5 h-5 ${getIconColor(recommendation.priority)}`} />
                                  <div>
                                    <h4 className="font-semibold text-slate-900">{recommendation.title}</h4>
                                    <div className="flex items-center space-x-2 mt-1">
                                      <Badge className={getPriorityBadgeColor(recommendation.priority)}>
                                        {recommendation.priority.toUpperCase()}
                                      </Badge>
                                      <Badge variant="outline" className={getCategoryBadgeColor(recommendation.category)}>
                                        {recommendation.category}
                                      </Badge>
                                      <div className="flex items-center text-sm text-slate-600">
                                        <BarChart3 className="w-3 h-3 mr-1" />
                                        {recommendation.confidence}% confidence
                                      </div>
                                    </div>
                                  </div>
                                </div>
                                <div className="flex items-center space-x-2">
                                  {recommendation.applied ? (
                                    <Badge variant="outline" className="bg-green-100 text-green-800">
                                      Applied
                                    </Badge>
                                  ) : null}
                                </div>
                              </div>
                              
                              <p className="text-slate-700 mb-3">{recommendation.description}</p>
                              
                              <div className="bg-white/50 p-3 rounded border-l-4 border-purple-400 mb-3">
                                <div className="font-medium text-slate-900 mb-1">Recommended Action:</div>
                                <p className="text-slate-700">{recommendation.action}</p>
                              </div>
                              
                              <div className="flex items-center justify-between">
                                <div className="flex items-center space-x-4">
                                  <div className="text-sm">
                                    <span className="font-medium text-green-600">{recommendation.impact}</span>
                                  </div>
                                  <div className="text-sm text-slate-600">
                                    <span className="font-medium">Why this works:</span> {recommendation.reasoning}
                                  </div>
                                </div>
                                
                                {recommendation.applied && !recommendation.feedback && (
                                  <div className="flex items-center space-x-2">
                                    <span className="text-sm text-slate-600">Was this helpful?</span>
                                    <Button
                                      size="sm"
                                      variant="outline"
                                      onClick={() => feedbackMutation.mutate({
                                        recommendationId: recommendation.id,
                                        feedback: 'helpful'
                                      })}
                                    >
                                      <ThumbsUp className="w-3 h-3" />
                                    </Button>
                                    <Button
                                      size="sm"
                                      variant="outline"
                                      onClick={() => feedbackMutation.mutate({
                                        recommendationId: recommendation.id,
                                        feedback: 'not_helpful'
                                      })}
                                    >
                                      <ThumbsDown className="w-3 h-3" />
                                    </Button>
                                  </div>
                                )}
                              </div>
                            </CardContent>
                          </Card>
                        );
                      })}
                    </div>
                  ) : (
                    <div className="text-center py-8 text-slate-600">
                      <Brain className="w-12 h-12 mx-auto mb-4 text-slate-400" />
                      <p>No recommendations available yet. AI is analyzing deal patterns...</p>
                    </div>
                  )}
                </TabsContent>

                <TabsContent value="context" className="space-y-4">
                  {dealContext && (
                    <div className="grid grid-cols-1 md:grid-cols-2 gap-4">
                      <Card>
                        <CardHeader>
                          <CardTitle className="flex items-center text-sm">
                            <Activity className="w-4 h-4 mr-2" />
                            Recent Activities ({dealContext.activities.length})
                          </CardTitle>
                        </CardHeader>
                        <CardContent>
                          {dealContext.activities.slice(0, 5).map((activity, index) => (
                            <div key={index} className="flex items-center space-x-2 py-2 border-b last:border-b-0">
                              <Badge variant="outline" className="text-xs">{activity.type}</Badge>
                              <span className="text-sm flex-1">{activity.subject}</span>
                              <span className="text-xs text-slate-500">
                                {new Date(activity.created_at).toLocaleDateString()}
                              </span>
                            </div>
                          ))}
                          {dealContext.activities.length === 0 && (
                            <p className="text-sm text-slate-500">No activities recorded</p>
                          )}
                        </CardContent>
                      </Card>

                      <Card>
                        <CardHeader>
                          <CardTitle className="flex items-center text-sm">
                            <Mail className="w-4 h-4 mr-2" />
                            Email Engagement ({dealContext.emails.length})
                          </CardTitle>
                        </CardHeader>
                        <CardContent>
                          {dealContext.emails.slice(0, 5).map((email, index) => (
                            <div key={index} className="flex items-center justify-between py-2 border-b last:border-b-0">
                              <span className="text-sm">{email.subject || 'Email sent'}</span>
                              <div className="flex items-center space-x-2">
                                {email.opened_at && <Badge variant="outline" className="text-xs bg-green-100">Opened</Badge>}
                                {email.clicked_at && <Badge variant="outline" className="text-xs bg-blue-100">Clicked</Badge>}
                                <span className="text-xs text-slate-500">
                                  {new Date(email.sent_at).toLocaleDateString()}
                                </span>
                              </div>
                            </div>
                          ))}
                          {dealContext.emails.length === 0 && (
                            <p className="text-sm text-slate-500">No email tracking data</p>
                          )}
                        </CardContent>
                      </Card>

                      <Card>
                        <CardHeader>
                          <CardTitle className="flex items-center text-sm">
                            <User className="w-4 h-4 mr-2" />
                            Contact Information
                          </CardTitle>
                        </CardHeader>
                        <CardContent>
                          {dealContext.contact ? (
                            <div className="space-y-2">
                              <div><span className="font-medium">Name:</span> {dealContext.contact.name}</div>
                              <div><span className="font-medium">Title:</span> {dealContext.contact.title || 'Not specified'}</div>
                              <div><span className="font-medium">Email:</span> {dealContext.contact.email || 'Not specified'}</div>
                              <div><span className="font-medium">Phone:</span> {dealContext.contact.phone || 'Not specified'}</div>
                              <div><span className="font-medium">Last Contact:</span> {dealContext.contact.last_contact ? new Date(dealContext.contact.last_contact).toLocaleDateString() : 'Never'}</div>
                            </div>
                          ) : (
                            <p className="text-sm text-slate-500">No contact information available</p>
                          )}
                        </CardContent>
                      </Card>

                      <Card>
                        <CardHeader>
                          <CardTitle className="flex items-center text-sm">
                            <FileText className="w-4 h-4 mr-2" />
                            Files & Documents ({dealContext.files.length})
                          </CardTitle>
                        </CardHeader>
                        <CardContent>
                          {dealContext.files.slice(0, 5).map((file, index) => (
                            <div key={index} className="flex items-center justify-between py-2 border-b last:border-b-0">
                              <span className="text-sm">{file.filename}</span>
                              <span className="text-xs text-slate-500">
                                {new Date(file.created_at).toLocaleDateString()}
                              </span>
                            </div>
                          ))}
                          {dealContext.files.length === 0 && (
                            <p className="text-sm text-slate-500">No files attached</p>
                          )}
                        </CardContent>
                      </Card>
                    </div>
                  )}
                </TabsContent>

                <TabsContent value="insights" className="space-y-4">
                  {dealContext && (
                    <div className="grid grid-cols-1 md:grid-cols-3 gap-4">
                      <Card>
                        <CardHeader>
                          <CardTitle className="text-sm">Deal Health Score</CardTitle>
                        </CardHeader>
                        <CardContent>
                          <div className="text-center">
                            <div className="text-3xl font-bold text-blue-600">
                              {Math.max(0, Math.min(100, selectedDeal.probability + (dealContext.activities.length * 5) - (dealContext.lastActivityDays * 2)))}
                            </div>
                            <div className="text-sm text-slate-600">Overall Health</div>
                            <Progress 
                              value={Math.max(0, Math.min(100, selectedDeal.probability + (dealContext.activities.length * 5) - (dealContext.lastActivityDays * 2)))} 
                              className="mt-2" 
                            />
                          </div>
                        </CardContent>
                      </Card>

                      <Card>
                        <CardHeader>
                          <CardTitle className="text-sm">Engagement Level</CardTitle>
                        </CardHeader>
                        <CardContent>
                          <div className="text-center">
                            <div className="text-3xl font-bold text-green-600">
                              {dealContext.activities.length > 10 ? 'High' : dealContext.activities.length > 5 ? 'Medium' : 'Low'}
                            </div>
                            <div className="text-sm text-slate-600">{dealContext.activities.length} activities</div>
                            <div className="text-xs text-slate-500 mt-1">
                              Last activity: {dealContext.lastActivityDays} days ago
                            </div>
                          </div>
                        </CardContent>
                      </Card>

                      <Card>
                        <CardHeader>
                          <CardTitle className="text-sm">Risk Assessment</CardTitle>
                        </CardHeader>
                        <CardContent>
                          <div className="text-center">
                            <div className={`text-3xl font-bold ${dealContext.lastActivityDays > 7 ? 'text-red-600' : dealContext.lastActivityDays > 3 ? 'text-yellow-600' : 'text-green-600'}`}>
                              {dealContext.lastActivityDays > 7 ? 'High' : dealContext.lastActivityDays > 3 ? 'Medium' : 'Low'}
                            </div>
                            <div className="text-sm text-slate-600">Risk Level</div>
                            <div className="text-xs text-slate-500 mt-1">
                              Based on activity patterns
                            </div>
                          </div>
                        </CardContent>
                      </Card>
                    </div>
                  )}
                </TabsContent>
              </Tabs>
            </div>
          ) : (
            <div className="space-y-6">
              {/* Deal Selection Interface */}
              <div className="space-y-4">
                <div className="flex items-center space-x-4">
                  <div className="flex-1">
                    <Input
                      placeholder="Search deals..."
                      value={searchTerm}
                      onChange={(e) => setSearchTerm(e.target.value)}
                      className="w-full"
                    />
                  </div>
                  <Select value={stageFilter} onValueChange={setStageFilter}>
                    <SelectTrigger className="w-48">
                      <SelectValue placeholder="Filter by stage" />
                    </SelectTrigger>
                    <SelectContent>
                      <SelectItem value="all">All Stages</SelectItem>
                      <SelectItem value="Discovery">Discovery</SelectItem>
                      <SelectItem value="Proposal">Proposal</SelectItem>
                      <SelectItem value="Negotiation">Negotiation</SelectItem>
                      <SelectItem value="Closing">Closing</SelectItem>
                    </SelectContent>
                  </Select>
                </div>

                <div className="grid gap-4">
                  {filteredDeals.map((deal) => (
                    <Card key={deal.id} className="cursor-pointer hover:shadow-md transition-shadow" onClick={() => handleDealSelect(deal)}>
                      <CardContent className="p-4">
                        <div className="flex items-center justify-between">
                          <div className="flex-1">
                            <h4 className="font-semibold">{deal.title}</h4>
                            <p className="text-sm text-slate-600">{deal.company}</p>
                          </div>
                          <div className="flex items-center space-x-4">
                            <div className="text-right">
                              <div className="font-semibold text-green-600">${deal.value.toLocaleString()}</div>
                              <div className="text-sm text-slate-600">{deal.probability}% probability</div>
                            </div>
                            <Badge className={getStageColor(deal.stage)}>{deal.stage}</Badge>
                          </div>
                        </div>
                      </CardContent>
                    </Card>
                  ))}
                </div>

                {filteredDeals.length === 0 && (
                  <div className="text-center py-8 text-slate-600">
                    <Search className="w-12 h-12 mx-auto mb-4 text-slate-400" />
                    <p>No deals found matching your criteria.</p>
                  </div>
                )}
              </div>
            </div>
          )}
        </CardContent>
      </Card>

      {/* Deal Details Modal */}
      <Dialog open={showDealDetails} onOpenChange={setShowDealDetails}>
        <DialogContent className="max-w-4xl max-h-[80vh] overflow-y-auto">
          <DialogHeader>
            <DialogTitle>Deal Details: {selectedDeal?.title}</DialogTitle>
            <DialogDescription>
              Comprehensive view of all deal-related data and communication history
            </DialogDescription>
          </DialogHeader>
          
          {selectedDeal && dealContext && (
            <div className="space-y-6">
              {/* Deal Overview */}
              <div className="grid grid-cols-2 md:grid-cols-4 gap-4 p-4 bg-slate-50 rounded-lg">
                <div>
                  <div className="text-sm text-slate-600">Value</div>
                  <div className="text-lg font-semibold text-green-600">${selectedDeal.value.toLocaleString()}</div>
                </div>
                <div>
                  <div className="text-sm text-slate-600">Probability</div>
                  <div className="text-lg font-semibold text-blue-600">{selectedDeal.probability}%</div>
                </div>
                <div>
                  <div className="text-sm text-slate-600">Stage</div>
                  <Badge className={getStageColor(selectedDeal.stage)}>{selectedDeal.stage}</Badge>
                </div>
                <div>
                  <div className="text-sm text-slate-600">Age</div>
                  <div className="text-lg font-semibold">{dealContext.dealAge} days</div>
                </div>
              </div>

              {/* Activity Timeline */}
              <div>
                <h4 className="font-semibold mb-3">Activity Timeline</h4>
                <div className="space-y-3 max-h-60 overflow-y-auto">
                  {dealContext.activities.map((activity, index) => (
                    <div key={index} className="flex items-start space-x-3 p-3 bg-white rounded border">
                      <div className="w-2 h-2 bg-blue-500 rounded-full mt-2"></div>
                      <div className="flex-1">
                        <div className="flex items-center justify-between">
                          <span className="font-medium">{activity.subject}</span>
                          <span className="text-sm text-slate-500">{new Date(activity.created_at).toLocaleDateString()}</span>
                        </div>
                        <div className="text-sm text-slate-600">{activity.description}</div>
                        <Badge variant="outline" className="mt-1 text-xs">{activity.type}</Badge>
                      </div>
                    </div>
                  ))}
                </div>
              </div>

              {/* Communication History */}
              <div>
                <h4 className="font-semibold mb-3">Communication History</h4>
                <div className="space-y-2">
                  {dealContext.emails.map((email, index) => (
                    <div key={index} className="flex items-center justify-between p-2 bg-blue-50 rounded">
                      <div className="flex items-center space-x-2">
                        <Mail className="w-4 h-4 text-blue-600" />
                        <span className="text-sm">{email.subject || 'Email sent'}</span>
                      </div>
                      <div className="flex items-center space-x-2">
                        {email.opened_at && <Badge variant="outline" className="text-xs bg-green-100">Opened</Badge>}
                        {email.clicked_at && <Badge variant="outline" className="text-xs bg-blue-100">Clicked</Badge>}
                        <span className="text-xs text-slate-500">{new Date(email.sent_at).toLocaleDateString()}</span>
                      </div>
                    </div>
                  ))}
                </div>
              </div>
            </div>
          )}
        </DialogContent>
      </Dialog>
    </div>
  );
};

export default AICoach;<|MERGE_RESOLUTION|>--- conflicted
+++ resolved
@@ -2,12 +2,6 @@
 import { Card, CardContent, CardDescription, CardHeader, CardTitle } from '@/components/ui/card';
 import { Button } from '@/components/ui/button';
 import { Badge } from '@/components/ui/badge';
-<<<<<<< HEAD
-import { Separator } from '@/components/ui/separator';
-import { Progress } from '@/components/ui/progress';
-import { MessageSquare, TrendingUp, AlertTriangle, CheckCircle, Clock, ThumbsUp, ThumbsDown, Calendar, History } from 'lucide-react';
-import { useState } from 'react';
-=======
 import { Progress } from '@/components/ui/progress';
 import { Input } from '@/components/ui/input';
 import { Select, SelectContent, SelectItem, SelectTrigger, SelectValue } from '@/components/ui/select';
@@ -18,7 +12,6 @@
 import { useAuth } from '@/contexts/AuthContext';
 import { useQuery, useMutation, useQueryClient } from '@tanstack/react-query';
 import { supabase } from '@/integrations/supabase/client';
->>>>>>> 9e9968ff
 import { useToast } from '@/hooks/use-toast';
 
 interface AICoachProps {
@@ -56,46 +49,6 @@
   impactMeasured?: boolean;
 }
 
-<<<<<<< HEAD
-const AICoach = ({ selectedDeal }: AICoachProps) => {
-  const { toast } = useToast();
-  const [completedActions, setCompletedActions] = useState<string[]>([]);
-  const [feedback, setFeedback] = useState<{[key: string]: 'positive' | 'negative' | null}>({});
-
-  const recommendations = [
-    {
-      id: 'follow-up',
-      type: 'high',
-      icon: AlertTriangle,
-      title: 'Schedule Follow-up',
-      description: 'It\'s been 3 days since last contact. Deals with gaps >48hrs have 32% lower close rates.',
-      action: 'Send follow-up email',
-      impact: '+15% close probability',
-      timeline: '2 hours ago',
-      completed: false
-    },
-    {
-      id: 'value-prop',
-      type: 'medium',
-      icon: TrendingUp,
-      title: 'Value Proposition',
-      description: 'Similar deals succeed when ROI is clearly demonstrated. Consider sharing case study.',
-      action: 'Send ROI calculator',
-      impact: '+12% close probability',
-      timeline: '1 day ago',
-      completed: false
-    },
-    {
-      id: 'next-steps',
-      type: 'low',
-      icon: CheckCircle,
-      title: 'Next Steps',
-      description: 'Deal is progressing well. Maintain momentum with clear next steps.',
-      action: 'Schedule demo',
-      impact: '+8% close probability',
-      timeline: '3 days ago',
-      completed: false
-=======
 const AICoach = ({ selectedDeal, onSelectDeal }: AICoachProps) => {
   const { user } = useAuth();
   const { toast } = useToast();
@@ -367,35 +320,9 @@
         .finally(() => {
           setIsAnalyzing(false);
         });
->>>>>>> 9e9968ff
     }
   }, [selectedDeal]);
 
-<<<<<<< HEAD
-  const toggleActionCompletion = (actionId: string) => {
-    setCompletedActions(prev => 
-      prev.includes(actionId) 
-        ? prev.filter(id => id !== actionId)
-        : [...prev, actionId]
-    );
-    
-    toast({
-      title: completedActions.includes(actionId) ? "Action marked as incomplete" : "Action completed!",
-      description: "Progress updated successfully.",
-    });
-  };
-
-  const handleFeedback = (actionId: string, feedbackType: 'positive' | 'negative') => {
-    setFeedback(prev => ({ ...prev, [actionId]: feedbackType }));
-    toast({
-      title: "Feedback recorded",
-      description: "Thank you for helping improve our AI suggestions!",
-    });
-  };
-
-  const getRecommendationColor = (type: string) => {
-    switch (type) {
-=======
   const handleDealSelect = (deal: any) => {
     if (onSelectDeal) {
       onSelectDeal(deal);
@@ -405,7 +332,6 @@
   const getRecommendationColor = (priority: string) => {
     switch (priority) {
       case 'critical': return 'border-red-500 bg-red-50';
->>>>>>> 9e9968ff
       case 'high': return 'border-red-200 bg-red-50';
       case 'medium': return 'border-yellow-200 bg-yellow-50';
       case 'low': return 'border-green-200 bg-green-50';
@@ -423,9 +349,6 @@
     }
   };
 
-<<<<<<< HEAD
-  const completionRate = (completedActions.length / recommendations.length) * 100;
-=======
   const getIcon = (category: string) => {
     switch (category) {
       case 'timing': return Clock;
@@ -467,7 +390,6 @@
       default: return 'bg-gray-100 text-gray-800';
     }
   };
->>>>>>> 9e9968ff
 
   return (
     <div className="space-y-6">
@@ -484,104 +406,6 @@
         <CardContent>
           {selectedDeal ? (
             <div className="space-y-6">
-<<<<<<< HEAD
-              <div className="bg-gradient-to-r from-purple-50 to-blue-50 p-4 rounded-lg border border-purple-200">
-                <h3 className="font-semibold text-slate-900 mb-2">Analyzing Deal: {selectedDeal.title}</h3>
-                <p className="text-slate-600 text-sm">Company: {selectedDeal.company}</p>
-                <p className="text-slate-600 text-sm">Value: ${selectedDeal.value.toLocaleString()}</p>
-                <p className="text-slate-600 text-sm">Current Probability: {selectedDeal.probability}%</p>
-              </div>
-
-              {/* Progress Tracker */}
-              <Card className="border border-blue-200 bg-blue-50">
-                <CardContent className="p-4">
-                  <div className="flex items-center justify-between mb-3">
-                    <h4 className="font-semibold text-slate-900 flex items-center">
-                      <CheckCircle className="w-4 h-4 mr-2 text-blue-600" />
-                      Progress Tracker
-                    </h4>
-                    <Badge variant="outline" className="bg-blue-100 text-blue-800">
-                      {completedActions.length}/{recommendations.length} completed
-                    </Badge>
-                  </div>
-                  <Progress value={completionRate} className="mb-2" />
-                  <p className="text-sm text-slate-600">
-                    {completionRate.toFixed(0)}% of AI recommendations completed
-                  </p>
-                </CardContent>
-              </Card>
-
-              <div className="space-y-4">
-                <h4 className="font-semibold text-slate-900 flex items-center">
-                  <TrendingUp className="w-4 h-4 mr-2" />
-                  AI Recommendations
-                </h4>
-                
-                {recommendations.map((rec, index) => (
-                  <Card key={index} className={`border ${getRecommendationColor(rec.type)}`}>
-                    <CardContent className="p-4">
-                      <div className="flex items-start space-x-3">
-                        <rec.icon className={`w-5 h-5 mt-0.5 ${getIconColor(rec.type)}`} />
-                        <div className="flex-1 space-y-2">
-                          <div className="flex items-center justify-between">
-                            <h5 className="font-medium text-slate-900 flex items-center">
-                              {rec.title}
-                              {completedActions.includes(rec.id) && (
-                                <CheckCircle className="w-4 h-4 ml-2 text-green-600" />
-                              )}
-                            </h5>
-                            <Badge variant="outline" className="text-xs">
-                              {rec.impact}
-                            </Badge>
-                          </div>
-                          
-                          {/* Timeline Integration */}
-                          <div className="flex items-center text-xs text-slate-500">
-                            <History className="w-3 h-3 mr-1" />
-                            AI suggested {rec.timeline}
-                          </div>
-                          
-                          <p className="text-sm text-slate-600">{rec.description}</p>
-                          
-                          <div className="flex items-center justify-between">
-                            <div className="flex space-x-2">
-                              <Button 
-                                size="sm" 
-                                className="bg-gradient-to-r from-purple-600 to-blue-600"
-                                onClick={() => toggleActionCompletion(rec.id)}
-                                variant={completedActions.includes(rec.id) ? "outline" : "default"}
-                              >
-                                {completedActions.includes(rec.id) ? "Mark Incomplete" : rec.action}
-                              </Button>
-                            </div>
-                            
-                            {/* Feedback Rating */}
-                            <div className="flex items-center space-x-2">
-                              <span className="text-xs text-slate-500">Helpful?</span>
-                              <Button
-                                size="sm"
-                                variant="ghost"
-                                className={`p-1 h-6 w-6 ${feedback[rec.id] === 'positive' ? 'bg-green-100 text-green-600' : ''}`}
-                                onClick={() => handleFeedback(rec.id, 'positive')}
-                              >
-                                <ThumbsUp className="w-3 h-3" />
-                              </Button>
-                              <Button
-                                size="sm"
-                                variant="ghost"
-                                className={`p-1 h-6 w-6 ${feedback[rec.id] === 'negative' ? 'bg-red-100 text-red-600' : ''}`}
-                                onClick={() => handleFeedback(rec.id, 'negative')}
-                              >
-                                <ThumbsDown className="w-3 h-3" />
-                              </Button>
-                            </div>
-                          </div>
-                        </div>
-                      </div>
-                    </CardContent>
-                  </Card>
-                ))}
-=======
               {/* Deal Header */}
               <div className="bg-gradient-to-r from-purple-50 to-blue-50 p-6 rounded-lg border border-purple-200">
                 <div className="flex items-center justify-between mb-4">
@@ -629,7 +453,6 @@
                     <div className="text-sm text-slate-600">Days Old</div>
                   </div>
                 </div>
->>>>>>> 9e9968ff
               </div>
 
               {/* Analysis Status */}
