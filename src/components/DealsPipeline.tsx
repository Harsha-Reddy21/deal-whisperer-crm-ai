--- conflicted
+++ resolved
@@ -1,9 +1,4 @@
-<<<<<<< HEAD
-
-import { useState, useEffect } from 'react';
-=======
 import { useState, useEffect, useMemo } from 'react';
->>>>>>> 9e9968ff
 import { Card, CardContent, CardDescription, CardHeader, CardTitle } from '@/components/ui/card';
 import { Badge } from '@/components/ui/badge';
 import { Button } from '@/components/ui/button';
@@ -18,7 +13,6 @@
 import { useToast } from '@/hooks/use-toast';
 import { useQuery } from '@tanstack/react-query';
 import DealForm from './DealForm';
-import SmartFilters from './SmartFilters';
 
 interface Deal {
   id: string;
@@ -46,9 +40,6 @@
   const { toast } = useToast();
   const [searchTerm, setSearchTerm] = useState('');
   const [showDealForm, setShowDealForm] = useState(false);
-<<<<<<< HEAD
-  const [filters, setFilters] = useState({});
-=======
   const [editingDeal, setEditingDeal] = useState<Deal | null>(null);
   const [deletingDeal, setDeletingDeal] = useState<Deal | null>(null);
   const [sortField, setSortField] = useState<SortField>('created_at');
@@ -66,9 +57,8 @@
     probability: '',
     outcome: 'in_progress'
   });
->>>>>>> 9e9968ff
-
-  const { data: allDeals = [], isLoading, refetch } = useQuery({
+
+  const { data: deals = [], isLoading, refetch } = useQuery({
     queryKey: ['deals', user?.id],
     queryFn: async () => {
       if (!user) return [];
@@ -105,46 +95,6 @@
     enabled: !!user,
   });
 
-<<<<<<< HEAD
-  // Apply filters to deals
-  const filteredDeals = allDeals.filter(deal => {
-    // Smart filters
-    if (filters.smart === 'high-risk') {
-      return deal.probability <= 40;
-    }
-    if (filters.smart === 'stalled') {
-      const daysSinceActivity = Math.floor((new Date().getTime() - new Date(deal.last_activity).getTime()) / (1000 * 60 * 60 * 24));
-      return daysSinceActivity >= 7;
-    }
-    if (filters.smart === 'needs-attention') {
-      const daysSinceActivity = Math.floor((new Date().getTime() - new Date(deal.last_activity).getTime()) / (1000 * 60 * 60 * 24));
-      return (deal.stage === 'Discovery' || deal.stage === 'Proposal') && daysSinceActivity >= 3;
-    }
-
-    // Standard filters
-    if (filters.stage && deal.stage !== filters.stage) return false;
-    
-    if (filters.valueRange) {
-      const [min, max] = filters.valueRange.split('-').map(v => v.replace('+', ''));
-      const minValue = parseInt(min) || 0;
-      const maxValue = max ? parseInt(max) : Infinity;
-      if (deal.value < minValue || deal.value > maxValue) return false;
-    }
-
-    if (filters.probability) {
-      if (filters.probability === 'high' && deal.probability < 70) return false;
-      if (filters.probability === 'medium' && (deal.probability < 40 || deal.probability >= 70)) return false;
-      if (filters.probability === 'low' && deal.probability >= 40) return false;
-    }
-
-    return true;
-  });
-
-  const handleAICoach = (deal: Deal, e: React.MouseEvent) => {
-    e.stopPropagation();
-    onSelectDeal(deal);
-    const event = new CustomEvent('switchToAICoach', { detail: deal });
-=======
   // Advanced search and filter algorithm
   const filteredAndSortedDeals = useMemo(() => {
     let filtered = deals;
@@ -367,7 +317,6 @@
       detail: deal 
     });
     console.log('🧠 DealsPipeline: Dispatching switchToAICoach event with detail:', event.detail);
->>>>>>> 9e9968ff
     window.dispatchEvent(event);
     console.log('🧠 DealsPipeline: Event dispatched successfully');
     
@@ -533,52 +482,6 @@
           </div>
         </CardHeader>
         <CardContent>
-<<<<<<< HEAD
-          <SmartFilters onFilterChange={setFilters} activeFilters={filters} />
-          
-          {filteredDeals.length === 0 ? (
-            <div className="text-center py-8">
-              {allDeals.length === 0 ? (
-                <>
-                  <p className="text-slate-600 mb-4">No deals found. Create your first deal to get started!</p>
-                  <Button onClick={() => setShowDealForm(true)} className="bg-gradient-to-r from-blue-600 to-purple-600">
-                    <Plus className="w-4 h-4 mr-2" />
-                    Create Your First Deal
-                  </Button>
-                </>
-              ) : (
-                <p className="text-slate-600">No deals match the current filters. Try adjusting your filter criteria.</p>
-              )}
-            </div>
-          ) : (
-            <div className="grid gap-4">
-              {filteredDeals.map((deal) => (
-                <Card key={deal.id} className="border border-slate-200 hover:shadow-md transition-all duration-200 cursor-pointer" onClick={() => onSelectDeal(deal)}>
-                  <CardContent className="p-4">
-                    <div className="flex items-start justify-between">
-                      <div className="flex-1 space-y-2">
-                        <div className="flex items-center justify-between">
-                          <h3 className="font-semibold text-slate-900">{deal.title}</h3>
-                          <Badge className={getStageColor(deal.stage)}>
-                            {deal.stage}
-                          </Badge>
-                        </div>
-                        
-                        <div className="flex items-center space-x-4 text-sm text-slate-600">
-                          <div className="flex items-center">
-                            <User className="w-4 h-4 mr-1" />
-                            {deal.company}
-                          </div>
-                          <div className="flex items-center">
-                            <DollarSign className="w-4 h-4 mr-1" />
-                            ${deal.value.toLocaleString()}
-                          </div>
-                          <div className="flex items-center">
-                            <Calendar className="w-4 h-4 mr-1" />
-                            {deal.last_activity}
-                          </div>
-                        </div>
-=======
           <div className="space-y-4">
             {/* Search and Filters */}
             <div className="flex flex-col lg:flex-row gap-4">
@@ -606,7 +509,6 @@
                     <SelectItem value="Closing">Closing</SelectItem>
                   </SelectContent>
                 </Select>
->>>>>>> 9e9968ff
 
                 <Select value={valueFilter} onValueChange={setValueFilter}>
                   <SelectTrigger className="w-32">
